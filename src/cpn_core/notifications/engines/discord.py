--- conflicted
+++ resolved
@@ -41,11 +41,8 @@
                 or isinstance(channel, PrivateChannel)
             ):
                 logger.error(
-<<<<<<< HEAD
-                    f"Discord channel ID {self.discord.chat_id} is not sendable channel"
-=======
-                    "Discord channel ID %d: Must be text channel", self.discord.chat_id
->>>>>>> 54b601c4
+                    "Discord channel ID %d is not sendable channel",
+                    self.discord.chat_id,
                 )
                 return
             for message in self._messages:
